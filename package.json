{
  "name": "@alfalab/core-components",
<<<<<<< HEAD
  "version": "1.1.1",
  "private": true,
  "workspaces": [
    "packages/*"
  ],
=======
  "version": "1.1.2",
>>>>>>> 66ce0111
  "license": "ISC",
  "repository": {
    "type": "git",
    "url": "git+https://github.com/alfa-laboratory/core-components.git"
  },
  "bugs": {
    "url": "https://github.com/alfa-laboratory/core-components/issues"
  },
  "homepage": "https://github.com/alfa-laboratory/core-components#readme",
  "scripts": {
    "build": "./bin/build.sh",
    "start": "start-storybook -p 9009 -c .storybook",
    "start:quick": "RDTL=off yarn start",
    "build-storybook": "build-storybook -o build",
    "update-colors": "node ./tools/update-colors.js",
    "pub": "./bin/publish.sh",
    "lint": "yarn lint:css && yarn lint:js",
    "lint:css": "stylelint ./packages/**/*.css",
    "lint:js": "eslint ./packages --ext .ts,.tsx,.js,.jsx",
    "test": "jest --watchAll=false",
    "format": "prettier --write \"./{packages,bin}/**/*.{ts,tsx,js,jsx,css}\"",
    "clean": "rimraf packages/*/{tsconfig.tsbuildinfo,dist} && rimraf {dist,build}"
  },
  "browserslist": {
    "production": [
      "last 2 versions",
      "ie >= 11",
      "Android >= 4",
      "iOS >= 9"
    ],
    "development": [
      "last 1 chrome version",
      "last 1 firefox version",
      "last 1 safari version"
    ]
  },
  "dependencies": {
    "@storybook/preset-create-react-app": "^1.5.2",
    "classnames": "^2.2.6",
    "text-mask-core": "^5.1.2"
  },
  "devDependencies": {
    "@alfalab/icons-glyph": "^1.6.0",
    "@babel/plugin-proposal-nullish-coalescing-operator": "^7.8.3",
    "@babel/plugin-proposal-optional-chaining": "^7.9.0",
    "@storybook/addon-actions": "^5.3.8",
    "@storybook/addon-docs": "^5.3.17",
    "@storybook/addon-knobs": "^5.3.8",
    "@storybook/addons": "^5.3.8",
    "@storybook/preset-typescript": "^1.2.0",
    "@storybook/react": "^5.3.8",
    "@testing-library/jest-dom": "^5.0.2",
    "@testing-library/react": "^9.4.0",
    "@testing-library/user-event": "^10.0.1",
    "@types/classnames": "^2.2.9",
    "@types/jest": "^25.1.2",
    "@types/node": "^13.5.0",
    "@types/react": "^16.9.19",
    "@types/react-dom": "^16.9.5",
    "@typescript-eslint/eslint-plugin": "^2.23.0",
    "@typescript-eslint/parser": "^2.23.0",
    "alfa-ui-primitives": "2.8.0",
    "arui-presets-lint": "4.1.1",
    "arui-presets-ts": "^5.0.0",
    "babel-jest": "^25.3.0",
    "babel-loader": "^8.0.6",
    "copyfiles": "^2.2.0",
    "eslint": "^6.8.0",
    "eslint-config-airbnb": "^18.0.1",
    "eslint-config-airbnb-typescript": "^7.0.0",
    "eslint-config-prettier": "^6.10.0",
    "eslint-import-resolver-typescript": "^2.0.0",
    "eslint-plugin-chai-friendly": "^0.5.0",
    "eslint-plugin-cypress": "2.10.3",
    "eslint-plugin-import": "^2.20.1",
    "eslint-plugin-jsx-a11y": "^6.2.3",
    "eslint-plugin-react": "^7.19.0",
    "eslint-plugin-react-hooks": "^2.5.0",
    "eslint-plugin-sort-class-members": "^1.6.0",
    "fork-ts-checker-webpack-plugin": "^4.0.2",
    "git-url-parse": "^11.1.2",
    "handlebars": "^4.7.3",
    "husky": "^4.2.1",
    "identity-obj-proxy": "^3.0.0",
    "jest": "^25.3.0",
    "json": "^9.0.6",
    "lerna": "^3.20.2",
    "lint-staged": "^10.0.8",
    "postcss-cli": "^7.1.0",
    "postcss-import": "^12.0.1",
    "postcss-mixins": "^6.2.3",
    "postcss-preset-env": "^6.7.0",
    "prettier": "^1.19.1",
    "react-docgen-typescript-loader": "^3.6.0",
    "react-scripts": "^3.3.1",
    "replace-in-file": "^5.0.2",
    "rimraf": "^3.0.2",
    "shelljs": "^0.8.3",
    "storybook-addon-designs": "^5.1.2",
    "stylelint": "^12.0.0",
    "stylelint-config-standard": "^20.0.0",
    "ts-jest": "^25.4.0",
    "ts-loader": "^6.2.1",
    "typescript": "~3.8.3"
  },
  "publishConfig": {
    "access": "public"
  },
  "peerDependencies": {
    "react": ">=16.12.0",
    "react-dom": ">=16.12.0"
  },
  "prettier": "arui-presets-lint/prettier",
  "eslintConfig": {
    "extends": "./node_modules/arui-presets-lint/eslint/index.js"
  },
  "stylelint": {
    "extends": "arui-presets-lint/stylelint",
    "rules": {
      "arui-cssvars/use-variables": false
    }
  },
  "lint-staged": {
    "{packages,bin}/**/*.{js,jsx,ts,tsx}": [
      "prettier --write",
      "eslint"
    ],
    "*.css": [
      "prettier --write",
      "stylelint"
    ]
  },
  "husky": {
    "hooks": {
      "pre-commit": "yarn lint-staged && yarn test"
    }
  }
}<|MERGE_RESOLUTION|>--- conflicted
+++ resolved
@@ -1,14 +1,10 @@
 {
   "name": "@alfalab/core-components",
-<<<<<<< HEAD
   "version": "1.1.1",
   "private": true,
   "workspaces": [
     "packages/*"
   ],
-=======
-  "version": "1.1.2",
->>>>>>> 66ce0111
   "license": "ISC",
   "repository": {
     "type": "git",
@@ -29,7 +25,7 @@
     "lint:css": "stylelint ./packages/**/*.css",
     "lint:js": "eslint ./packages --ext .ts,.tsx,.js,.jsx",
     "test": "jest --watchAll=false",
-    "format": "prettier --write \"./{packages,bin}/**/*.{ts,tsx,js,jsx,css}\"",
+    "format": "prettier --write \"./{packages,bin}/**/*.{ts,tsx,js,jsx,css,json}\"",
     "clean": "rimraf packages/*/{tsconfig.tsbuildinfo,dist} && rimraf {dist,build}"
   },
   "browserslist": {
@@ -47,8 +43,7 @@
   },
   "dependencies": {
     "@storybook/preset-create-react-app": "^1.5.2",
-    "classnames": "^2.2.6",
-    "text-mask-core": "^5.1.2"
+    "classnames": "^2.2.6"
   },
   "devDependencies": {
     "@alfalab/icons-glyph": "^1.6.0",
