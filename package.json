{
  "name": "@alfa/core-components",
  "version": "0.1.0",
  "private": true,
  "repository": {
    "type": "git",
    "url": "git+https://github.com/alfa-laboratory/core-components.git"
  },
  "bugs": {
    "url": "https://github.com/alfa-laboratory/core-components/issues"
  },
  "homepage": "https://github.com/alfa-laboratory/core-components#readme",
  "scripts": {
<<<<<<< HEAD
    "test": "jest"
=======
    "start": "start-storybook -p 9009 -c .storybook",
    "build-storybook": "build-storybook -o build",
    "update-colors": "node ./tools/update-colors.js"
  },
  "eslintConfig": {
    "extends": "react-app"
  },
  "browserslist": {
    "production": [
      ">0.2%",
      "not dead",
      "not op_mini all"
    ],
    "development": [
      "last 1 chrome version",
      "last 1 firefox version",
      "last 1 safari version"
    ]
>>>>>>> dbd9c908
  },
  "dependencies": {
    "classnames": "^2.2.6",
<<<<<<< HEAD
    "react-scripts": "^3.3.0",
    "typescript": "^3.7.4"
  },
  "devDependencies": {
    "@babel/core": "^7.7.7",
    "@babel/preset-env": "^7.7.7",
    "@babel/preset-react": "^7.7.4",
    "@babel/preset-typescript": "^7.7.7",
    "@storybook/addon-actions": "^5.2.8",
    "@storybook/addon-info": "^5.2.8",
    "@storybook/addon-knobs": "^5.2.8",
    "@storybook/addon-links": "^5.2.8",
    "@storybook/addon-storysource": "^5.2.8",
    "@storybook/addons": "^5.2.8",
    "@storybook/react": "^5.2.8",
    "@testing-library/react": "^9.4.0",
    "@types/jest": "^24.0.24",
=======
    "react": "^16.12.0",
    "react-dom": "^16.12.0",
    "react-scripts": "3.3.0"
  },
  "devDependencies": {
    "@babel/preset-typescript": "^7.8.3",
    "@storybook/addon-actions": "^5.3.2",
    "@storybook/addon-knobs": "^5.3.2",
    "@storybook/addons": "^5.3.2",
    "@storybook/preset-typescript": "^1.2.0",
    "@storybook/react": "^5.3.2",
    "@testing-library/jest-dom": "^4.2.4",
    "@testing-library/react": "^9.4.0",
    "@testing-library/user-event": "^8.0.2",
    "@types/classnames": "^2.2.9",
    "@types/jest": "^24.0.25",
    "@types/node": "^13.1.1",
    "@types/react": "^16.9.17",
    "@types/react-dom": "^16.9.4",
    "alfa-ui-primitives": "2.4.0",
>>>>>>> dbd9c908
    "babel-loader": "^8.0.6",
    "fork-ts-checker-webpack-plugin": "^3.1.1",
    "postcss-cssnext": "^3.1.0",
    "react-docgen-typescript-loader": "^3.6.0",
    "storybook-addon-designs": "^5.1.1",
    "ts-loader": "^6.2.1",
    "typescript": "~3.7.4"
  }
}<|MERGE_RESOLUTION|>--- conflicted
+++ resolved
@@ -11,9 +11,6 @@
   },
   "homepage": "https://github.com/alfa-laboratory/core-components#readme",
   "scripts": {
-<<<<<<< HEAD
-    "test": "jest"
-=======
     "start": "start-storybook -p 9009 -c .storybook",
     "build-storybook": "build-storybook -o build",
     "update-colors": "node ./tools/update-colors.js"
@@ -32,29 +29,9 @@
       "last 1 firefox version",
       "last 1 safari version"
     ]
->>>>>>> dbd9c908
   },
   "dependencies": {
     "classnames": "^2.2.6",
-<<<<<<< HEAD
-    "react-scripts": "^3.3.0",
-    "typescript": "^3.7.4"
-  },
-  "devDependencies": {
-    "@babel/core": "^7.7.7",
-    "@babel/preset-env": "^7.7.7",
-    "@babel/preset-react": "^7.7.4",
-    "@babel/preset-typescript": "^7.7.7",
-    "@storybook/addon-actions": "^5.2.8",
-    "@storybook/addon-info": "^5.2.8",
-    "@storybook/addon-knobs": "^5.2.8",
-    "@storybook/addon-links": "^5.2.8",
-    "@storybook/addon-storysource": "^5.2.8",
-    "@storybook/addons": "^5.2.8",
-    "@storybook/react": "^5.2.8",
-    "@testing-library/react": "^9.4.0",
-    "@types/jest": "^24.0.24",
-=======
     "react": "^16.12.0",
     "react-dom": "^16.12.0",
     "react-scripts": "3.3.0"
@@ -75,7 +52,6 @@
     "@types/react": "^16.9.17",
     "@types/react-dom": "^16.9.4",
     "alfa-ui-primitives": "2.4.0",
->>>>>>> dbd9c908
     "babel-loader": "^8.0.6",
     "fork-ts-checker-webpack-plugin": "^3.1.1",
     "postcss-cssnext": "^3.1.0",
