--- conflicted
+++ resolved
@@ -1,26 +1,5 @@
 {
   "compilerOptions": {
-<<<<<<< HEAD
-    "incremental": true,
-    "target": "esnext",
-    "module": "esnext",
-    "jsx": "react",
-    "rootDir": "./src",
-    "noEmit": true,
-
-    "strict": true,
-
-    "noUnusedLocals": true,
-    "noUnusedParameters": true,
-    "noImplicitReturns": true,
-
-    "baseUrl": "./src",
-    "typeRoots": ["./node_modules/@types", "./typings"],
-    "allowSyntheticDefaultImports": true,
-    "esModuleInterop": true
-  },
-  "exclude": ["node_modules", "dist", "webpack.config.js", "jest.config.js"]
-=======
     "target": "es5",
     "lib": [
       "dom",
@@ -40,5 +19,4 @@
     "noEmit": true,
     "jsx": "react"
   }
->>>>>>> dbd9c908
 }