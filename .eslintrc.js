module.exports = {
<<<<<<< HEAD
  extends: [
    require.resolve('arui-presets-lint/eslint'),
    require.resolve('arui-presets-ts/eslint'),
  ],
  ignorePatterns: ['node_modules/'],
  settings: {
    'import/resolver': {
      node: {
        extensions: ['.js', '.jsx', '.ts', '.tsx'],
      },
    },
  },
  overrides: [
    {
      files: ['**/*.tsx', '**/*.ts', '**/*.jsx', '**/*.js'],
      rules: {
        'import/no-extraneous-dependencies': 0,
        'react/prop-types': 'off',
        'react/jsx-indent': 0,
        'react/jsx-indent-props': 0,
        'react/button-has-type': 'off',
        'react/jsx-props-no-spreading': 'off',
        indent: ['error', 2, { SwitchCase: 1 }],
      },
    },
  ],
=======
    extends: [require.resolve('arui-presets-lint/eslint')],
    overrides: [
        {
            files: ['**/*.tsx', '**/*.ts', '**/*.jsx', '**/*.js'],
            rules: {
                'import/no-extraneous-dependencies': [
                    'error',
                    { devDependencies: true, packageDir: './' },
                ],
            },
        },
    ],
>>>>>>> 85cbeec3
};<|MERGE_RESOLUTION|>--- conflicted
+++ resolved
@@ -1,32 +1,4 @@
 module.exports = {
-<<<<<<< HEAD
-  extends: [
-    require.resolve('arui-presets-lint/eslint'),
-    require.resolve('arui-presets-ts/eslint'),
-  ],
-  ignorePatterns: ['node_modules/'],
-  settings: {
-    'import/resolver': {
-      node: {
-        extensions: ['.js', '.jsx', '.ts', '.tsx'],
-      },
-    },
-  },
-  overrides: [
-    {
-      files: ['**/*.tsx', '**/*.ts', '**/*.jsx', '**/*.js'],
-      rules: {
-        'import/no-extraneous-dependencies': 0,
-        'react/prop-types': 'off',
-        'react/jsx-indent': 0,
-        'react/jsx-indent-props': 0,
-        'react/button-has-type': 'off',
-        'react/jsx-props-no-spreading': 'off',
-        indent: ['error', 2, { SwitchCase: 1 }],
-      },
-    },
-  ],
-=======
     extends: [require.resolve('arui-presets-lint/eslint')],
     overrides: [
         {
@@ -39,5 +11,4 @@
             },
         },
     ],
->>>>>>> 85cbeec3
 };