--- conflicted
+++ resolved
@@ -33,16 +33,12 @@
         '!src/**/*.mdx',
         '!src/**/*.d.ts',
     ],
-<<<<<<< HEAD
-    external: [...Object.keys(pkg.dependencies || {}), ...Object.keys(pkg.peerDependencies || {})],
-    plugins: [wildcardExternal(['@alfalab/core-components-*/*'])],
-=======
     external: [
         ...Object.keys(pkg.dependencies || {}),
         ...Object.keys(pkg.peerDependencies || {}),
         /(core-js).+/,
     ],
->>>>>>> d86d1207
+    plugins: [wildcardExternal(['@alfalab/core-components-*/*'])],
 };
 
 const multiInputPlugin = multiInput();
