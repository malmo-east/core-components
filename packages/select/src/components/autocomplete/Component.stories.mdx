import { Meta, Story, Preview, Props, Title } from '@storybook/addon-docs/blocks';
import { text, select, boolean } from '@storybook/addon-knobs';
import { action } from '@storybook/addon-actions';
import { Container, Row, Col } from 'storybook/blocks/grid';

import mergeRefs from 'react-merge-refs';

import { Tag } from '@alfalab/core-components-tag';
import { Input } from '@alfalab/core-components-input';
import { MaskedInput } from '@alfalab/core-components-masked-input';
import { Autocomplete } from './Component';
import { Arrow } from '../arrow';
import { Option } from '../option';

import { CloseMBlackIcon } from '@alfalab/icons-classic';

export const options = [
    { value: '1', text: 'Neptunium'},
    { value: '2', text: 'Plutonium' },
    { value: '3', text: 'Americium' },
    { value: '4', text: 'Curium' },
    { value: '5', text: 'Berkelium' },
    { value: '6', text: 'Californium' },
    { value: '7', text: 'Einsteinium' },
    { value: '8', text: 'Fermium' },
    { value: '9', text: 'Mendelevium' },
    { value: '10', text: 'Nobelium' },
    { value: '11', text: 'Lawrencium' },
    { value: '12', text: 'Rutherfordium' },
    { value: '13', text: 'Dubnium' },
    { value: '14', text: 'Seaborgium' },
    { value: '15', text: 'Bohrium' },
];

export const matchOption = (option, inputValue) =>
    option.text.toLowerCase().includes(inputValue.toLowerCase());

<Meta
<<<<<<< HEAD
    title='Компоненты'
    parameters={{ 'theme-switcher': { enabled: true } }}
=======
    title='Компоненты|Autocomplete'
    parameters={{ 'theme-switcher': { themes: ['click'] } }}
>>>>>>> 6459eb45
    component={Autocomplete}
/>

## Описание

Компонент поля для ввода с автокомплитом.

<Story name='Autocomplete'>
    <div style={{ height: 180, width: 300 }}>
        {React.createElement(() => {
            const [value, setValue] = React.useState('');
            const handleInput = event => {
                setValue(event.target.value);
            };
            const handleChange = ({ selectedOptions }) => {
                setValue(selectedOptions.map(option => option.text).join(', '));
            };
            const filteredOptions = options.filter(option => matchOption(option, value));
            return (
                <Autocomplete
                    options={filteredOptions}
                    selected={boolean('prevent select', true) ? [] : undefined}
                    block={boolean('block', false)}
                    size={select('size', ['s', 'm', 'l'], 's')}
                    disabled={boolean('disabled', false)}
                    error={text('error', '')}
                    allowUnselect={boolean('allowUnselect', true)}
                    closeOnSelect={boolean('closeOnSelect', false)}
                    Arrow={boolean('Arrow', true) ? Arrow : undefined}
                    circularNavigation={boolean('circularNavigation', false)}
                    placeholder={text('placeholder', 'Введите элемент')}
                    label={text('label', 'Элемент')}
                    onOpen={action('open')}
                    onChange={handleChange}
                    onInput={handleInput}
                    value={value}
                />
            );
        })}
    </div>
</Story>

<Props of={Autocomplete} />

### Кейс с очисткой поля
<Preview>
    <div style={{ height: 180 }}>
        {React.createElement(() => {
            const [value, setValue] = React.useState('');
            const handleInput = event => {
                setValue(event.target.value);
            };
            const handleChange = ({ selectedOptions }) => {
                setValue(selectedOptions.map(option => option.text).join(', '));
            };
            const handleClear = (event) => {
                setValue('');
            };
            const filteredOptions = options.filter(option => matchOption(option, value));
            return (
                <Autocomplete
                    options={filteredOptions}
                    selected={[]}
                    closeOnSelect={false}
                    label='Элемент'
                    placeholder='Введите элемент'
                    onChange={handleChange}
                    onInput={handleInput}
                    value={value}
                    inputProps={{
                        clear: true,
                        onClear: handleClear
                    }}
                />
            );
        })}
    </div>
</Preview>

### Автокомплит с тэгами

<Preview>
    <div style={{ height: 180 }}>
        {React.createElement(() => {
            const [value, setValue] = React.useState('');
            const [selected, setSelected] = React.useState([]);
            const handleInput = event => {
                setValue(event.target.value);
            };
            const handleChange = ({ selectedOptions }) => {
                setValue('');
                const selectedText = selectedOptions.length ? selectedOptions[0].text : '';
                if (selectedText && !selected.includes(selectedText)) {
                    setSelected(selected.concat([selectedText]));
                }
            };
            const renderTags = () => selected.length > 0 ?
                selected.map(item => <Tag key={item} size='xs'>{item}</Tag>) :
                null;
            const filteredOptions = options
                .filter(option => !selected.includes(option.text))
                .filter(option => matchOption(option, value));
            if (filteredOptions.length === 0 && value) {
                filteredOptions.push({ text: value, value });
            }
            return (
                <React.Fragment>
                    <Autocomplete
                        options={filteredOptions}
                        selected={[]}
                        closeOnSelect={true}
                        label='Элемент'
                        onChange={handleChange}
                        onInput={handleInput}
                        value={value}
                    />
                    <div style={ { marginTop: '5px' } }>
                        {renderTags()}
                    </div>
                </React.Fragment>
            );
        })}
    </div>
</Preview>


### Ошибка при пустом значении

<Preview>
    <div style={{ height: 180 }}>
        {React.createElement(() => {
            const [dirty, setDirty] = React.useState(false);
            const [value, setValue] = React.useState('');
            const handleInput = event => {
                if (!dirty) setDirty(true);
                setValue(event.target.value);
            };
            const handleChange = ({ selectedOptions }) => {
                setValue(selectedOptions.length ? selectedOptions[0].text : '');
            };
            const filteredOptions = options.filter(option => matchOption(option, value));
            return (
                <Autocomplete
                    options={filteredOptions}
                    selected={[]}
                    label='Элемент'
                    value={value}
                    onChange={handleChange}
                    onInput={handleInput}
                    error={dirty && !value}
                />
            );
        })}
    </div>
</Preview>


### Поле с маской

<Preview>
    <div style={{ height: 180 }}>
        {React.createElement(() => {
            const mask = [/\d/, /\d/, /\d/, /\d/, ' ', /\d/, /\d/, /\d/, /\d/, ' ', /\d/, /\d/, /\d/, /\d/, ' ', /\d/, /\d/, /\d/, /\d/];
            const cards = [
                {
                    text: '4035 5010 0000 0008',
                    name: 'Карта 1',
                    value: '4035 5010 0000 0008',
                },
                {
                    text: '4360 0000 0100 0005',
                    name: 'Карта 2',
                    value: '4360 0000 0100 0005',
                },
                {
                    text: '8171 9999 2766 0000',
                    name: 'Карта 3',
                    value: '8171 9999 2766 0000',
                },
                {
                    text: '5204 2477 5000 1471',
                    name: 'Карта 4',
                    value: '5204 2477 5000 1471',
                },
                {
                    text: '4111 1111 1111 1111',
                    name: 'Карта 5',
                    value: '4111 1111 1111 1111',
                },
            ];
            const CardOption = (props) => (
                <Option {...props}>
                    <div>
                        {props.option.name}
                        <br />
                        <sub>{props.option.text}</sub>
                    </div>
                </Option>
            );
            const [value, setValue] = React.useState('');
            const handleInput = (event) => {
                setValue(event.target.value);
            };
            const handleChange = ({ selectedOptions }) => {
                setValue(selectedOptions.length ? selectedOptions[0].text : '');
            };
            const filteredOptions = cards.filter(option => matchOption(option, value));
            return (
                <Autocomplete
                    options={filteredOptions}
                    selected={[]}
                    label='Номер карты'
                    onInput={handleInput}
                    onChange={handleChange}
                    value={value}
                    Option={CardOption}
                    Input={MaskedInput}
                    inputProps={{
                        mask,
                    }}
                />
            );
        })}
    </div>
</Preview>

### Multiple

<Preview>
    <div style={{ height: 180 }}>
        {React.createElement(() => {
            const [value, setValue] = React.useState('');
            const handleInput = event => {
                setValue(event.target.value);
            };
            const handleChange = ({ selectedOptions }) => {
                const value = selectedOptions.length
                    ? selectedOptions.map(option => option.text).join(', ') + ', '
                    : '';
                setValue(value);
            };
            const inputValues = value.split(',').map(v => v.trim()).filter(v => v);
            const selectedOptions = options
                .filter(option => inputValues.includes(option.text.trim()));
            const selected = selectedOptions.map(option => option.value);
            const filteredOptions = inputValues.length === selected.length ?
                options :
                options.filter(option => {
                    return selectedOptions.includes(option) || matchOption(option, inputValues[inputValues.length - 1])
                });
            return (
                <Autocomplete
                    options={filteredOptions}
                    selected={selected}
                    label='Элемент'
                    closeOnSelect={false}
                    multiple={true}
                    onChange={handleChange}
                    onInput={handleInput}
                    allowUnselect={true}
                    value={value}
                    Arrow={Arrow}
                />
            );
        })}
    </div>
</Preview><|MERGE_RESOLUTION|>--- conflicted
+++ resolved
@@ -36,14 +36,9 @@
     option.text.toLowerCase().includes(inputValue.toLowerCase());
 
 <Meta
-<<<<<<< HEAD
     title='Компоненты'
-    parameters={{ 'theme-switcher': { enabled: true } }}
-=======
-    title='Компоненты|Autocomplete'
+    component={Autocomplete}
     parameters={{ 'theme-switcher': { themes: ['click'] } }}
->>>>>>> 6459eb45
-    component={Autocomplete}
 />
 
 ## Описание
