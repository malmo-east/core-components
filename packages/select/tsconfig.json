{
    "include": ["src", "../../typings", "../utils"],
    "extends": "../../tsconfig.json",
    "compilerOptions": {
        "outDir": "dist",
        "rootDirs": ["src"],
        "baseUrl": ".",
        "paths": {
            "@alfalab/core-components-modal/*": ["../modal/src/*"],
            "@alfalab/core-components-*": ["../*/src"]
        }
    },
    "references": [
        { "path": "../button" },
        { "path": "../form-control" },
        { "path": "../input" },
        { "path": "../popover" },
        { "path": "../skeleton" },
        { "path": "../checkbox" },
        { "path": "../bottom-sheet" },
        { "path": "../base-modal" },
<<<<<<< HEAD
        { "path": "../modal" }
=======
        { "path": "../scrollbar" }
>>>>>>> d86d1207
    ]
}<|MERGE_RESOLUTION|>--- conflicted
+++ resolved
@@ -19,10 +19,7 @@
         { "path": "../checkbox" },
         { "path": "../bottom-sheet" },
         { "path": "../base-modal" },
-<<<<<<< HEAD
-        { "path": "../modal" }
-=======
+        { "path": "../modal" },
         { "path": "../scrollbar" }
->>>>>>> d86d1207
     ]
 }