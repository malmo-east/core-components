--- conflicted
+++ resolved
@@ -1,13 +1,8 @@
 @import '../../themes/src/default.css';
 
 :root {
-<<<<<<< HEAD
-    --popover-border-color: var(--color-dark-indigo-15-flat);
+    --popover-border-color: transparent;
     --popover-z-index: 2;
-=======
-    --popover-border-color: transparent;
-    --popover-z-index: 1;
->>>>>>> e0d54b18
 }
 
 .component {
