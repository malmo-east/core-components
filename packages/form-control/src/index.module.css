@import '../../themes/src/default.css';

:root {
    --form-control-border-radius: 4px 4px 0 0;
    --form-control-border-bottom: 1px solid var(--color-light-border-secondary-inverted);
    --form-control-bg-color: color-mod(var(--color-light-bg-primary-inverted) alpha(7%));
    --form-control-label-color: var(--color-light-text-secondary);
    --form-control-hint-color: var(--color-light-text-secondary);

    /* paddings */
    --form-control-paddings: 1px var(--gap-s) 0;
    --form-control-l-paddings: 1px var(--gap-m) 0;
    --form-control-labeled-s-paddings: 23px var(--gap-s) 4px;
    --form-control-labeled-m-paddings: 28px var(--gap-s) 7px;
    --form-control-labeled-l-paddings: 34px var(--gap-m) 13px;

    /* disabled */
<<<<<<< HEAD
    --form-control-disabled-bg-color: color-mod(var(--color-light-bg-primary-inverted) alpha(15%));
    --form-control-disabled-border-bottom: 1px dashed var(--color-light-border-secondary-inverted);
=======
    --form-control-disabled-bg-color: var(--color-dark-indigo-15);
    --form-control-disabled-border-bottom: 1px dashed var(--color-dark-indigo-30-flat);
    --form-control-disabled-opacity: 1;
>>>>>>> 4d7c71d3

    /* focus */
    --form-control-focus-shadow: inset 0 -1px var(--color-light-border-key);
    --form-control-focus-border-bottom: 1px solid var(--color-light-border-key);

    /* hover */
    --form-control-hover-bg-color: color-mod(var(--color-light-bg-primary-inverted) alpha(15%));

    /* error */
    --form-control-error-color: var(--color-light-text-negative);
    --form-control-error-label-color: var(--color-light-text-secondary);
    --form-control-error-shadow: inset 0 -1px var(--form-control-error-color);
    --form-control-error-border-bottom: 1px solid var(--form-control-error-color);
    --form-control-error-icon-display: flex;

    /* font */
    --form-control-font-family: var(--font-family);
}

.component {
    display: inline-block;
    font-family: var(--form-control-font-family);
}

.inner {
    display: flex;
    position: relative;
    min-height: 100%;
    background-color: var(--form-control-bg-color);
    border-radius: var(--form-control-border-radius);
    border-bottom: var(--form-control-border-bottom);
    transition: background 0.2s ease, box-shadow 0.2s ease, border 0.2s ease;
    box-sizing: border-box;
    outline: none;
}

.inputWrapper {
    flex-grow: 1;
    position: relative;
    overflow: hidden;
}

.input {
    height: 100%;
    display: flex;
    align-items: center;
    position: relative;
}

.input > * {
    padding: var(--form-control-paddings);
    font-family: var(--form-control-font-family);
}

.label {
    @mixin system_16-20_regular;

    position: absolute;
    display: flex;
    align-items: center;
    height: 100%;
    left: var(--gap-s);
    right: 0;
    color: var(--form-control-label-color);
    transform: translateY(0);
    transform-origin: 0 100%;
    transition-duration: 200ms;
    transition-property: color, transform, font-size;
    transition-timing-function: cubic-bezier(0.25, 0.1, 0.25, 1);
}

.labelInner {
    width: 100%;
    overflow: hidden;
    text-overflow: ellipsis;
    white-space: nowrap;
}

.addons,
.errorIcon {
    display: flex;
    flex-shrink: 0;
    align-items: center;
}

.leftAddons {
    padding-left: var(--gap-s);
}

.rightAddons,
.errorIcon {
    padding-right: var(--gap-s);
}

.sub {
    @mixin system_14-18_regular;

    display: block;
    margin-top: var(--gap-2xs);
}

.hint {
    color: var(--form-control-hint-color);
}

.block {
    width: 100%;
}

/* SIZES */

.s .inner {
    min-height: 48px;
}

.s.hasLabel .input > * {
    padding: var(--form-control-labeled-s-paddings);
}

.s .errorIcon {
    height: 47px;
}

.m .inner {
    min-height: 56px;
}

.m.hasLabel .input > * {
    padding: var(--form-control-labeled-m-paddings);
}

.m .errorIcon {
    height: 55px;
}

.l .inner {
    min-height: 72px;
}

.l .label {
    left: var(--gap-m);
}

.l .input > * {
    padding: var(--form-control-l-paddings);
}

.l.hasLabel .input > * {
    padding: var(--form-control-labeled-l-paddings);
}

.l .leftAddons {
    padding-left: var(--gap-m);
}

.l .rightAddons,
.l .errorIcon {
    padding-right: var(--gap-m);
}

.l .errorIcon {
    height: 71px;
}

.l.hasLeftAddons .label {
    left: var(--gap-s);
}

.l.hasLeftAddons .input > * {
    padding-left: var(--gap-s);
}

.l.hasRightAddons .input > * {
    padding-right: var(--gap-s);
}

.l .sub {
    margin-top: var(--gap-xs);
}

/* DISABLED STATE */

.disabled .inner {
    opacity: var(--form-control-disabled-opacity);
    border-bottom: var(--form-control-disabled-border-bottom);
    background-color: var(--form-control-disabled-bg-color);
}

.disabled .label {
    color: var(--form-control-label-color);
}

/* FOCUS STATE */

.focused:not(.disabled):not(.hasError) .inner {
    border-bottom: var(--form-control-focus-border-bottom);
    box-shadow: var(--form-control-focus-shadow);
}

.filled .label {
    @mixin system_14-18_regular;

    transform: translateY(-10px);
}

/* HOVER STATE */

.component:not(.disabled) .inner:hover {
    background-color: var(--form-control-hover-bg-color);
}

/* ERROR STATE */

.error {
    color: var(--form-control-error-color);
}

.hasError .label {
    color: var(--form-control-error-label-color);
}

.hasError .inner {
    box-shadow: var(--form-control-error-shadow);
    border-bottom: var(--form-control-error-border-bottom);
}

.errorIcon {
    display: var(--form-control-error-icon-display);
}

/* IE min-height fix */

.inner:after {
    min-height: inherit;
    font-size: 0;
    content: '';
}<|MERGE_RESOLUTION|>--- conflicted
+++ resolved
@@ -15,14 +15,9 @@
     --form-control-labeled-l-paddings: 34px var(--gap-m) 13px;
 
     /* disabled */
-<<<<<<< HEAD
     --form-control-disabled-bg-color: color-mod(var(--color-light-bg-primary-inverted) alpha(15%));
     --form-control-disabled-border-bottom: 1px dashed var(--color-light-border-secondary-inverted);
-=======
-    --form-control-disabled-bg-color: var(--color-dark-indigo-15);
-    --form-control-disabled-border-bottom: 1px dashed var(--color-dark-indigo-30-flat);
     --form-control-disabled-opacity: 1;
->>>>>>> 4d7c71d3
 
     /* focus */
     --form-control-focus-shadow: inset 0 -1px var(--color-light-border-key);
