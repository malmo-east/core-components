--- conflicted
+++ resolved
@@ -18,12 +18,8 @@
         "react": "^16.9.0 || ^17.0.1"
     },
     "dependencies": {
-<<<<<<< HEAD
-        "@alfalab/core-components-link": "^2.0.0",
+        "@alfalab/core-components-link": "^3.0.0",
         "@alfalab/icons-classic": "^1.74.0",
-=======
-        "@alfalab/core-components-link": "^3.0.0",
->>>>>>> 3bfbe707
         "classnames": "^2.2.6",
         "lodash.debounce": "^4.0.8"
     }
