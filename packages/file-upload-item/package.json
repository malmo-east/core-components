{
    "name": "@alfalab/core-components-file-upload-item",
    "version": "3.0.0",
    "description": "",
    "keywords": [],
    "license": "MIT",
    "main": "dist/index.js",
    "module": "./dist/esm/index.js",
    "files": [
        "dist"
    ],
    "publishConfig": {
        "access": "public"
    },
    "peerDependencies": {
        "react": "^16.9.0 || ^17.0.1"
    },
    "dependencies": {
<<<<<<< HEAD
        "@alfalab/core-components-icon-button": "^2.0.2",
        "@alfalab/core-components-link": "^2.0.0",
        "@alfalab/core-components-spinner": "^1.0.5",
        "@alfalab/icons-glyph": "^1.150.0"
=======
        "@alfalab/core-components-icon-button": "^3.0.0",
        "@alfalab/core-components-link": "^3.0.0",
        "@alfalab/core-components-spinner": "^2.0.0",
        "@alfalab/icons-glyph": "^1.102.0"
>>>>>>> 3bfbe707
    }
}<|MERGE_RESOLUTION|>--- conflicted
+++ resolved
@@ -16,16 +16,9 @@
         "react": "^16.9.0 || ^17.0.1"
     },
     "dependencies": {
-<<<<<<< HEAD
-        "@alfalab/core-components-icon-button": "^2.0.2",
-        "@alfalab/core-components-link": "^2.0.0",
-        "@alfalab/core-components-spinner": "^1.0.5",
-        "@alfalab/icons-glyph": "^1.150.0"
-=======
         "@alfalab/core-components-icon-button": "^3.0.0",
         "@alfalab/core-components-link": "^3.0.0",
         "@alfalab/core-components-spinner": "^2.0.0",
-        "@alfalab/icons-glyph": "^1.102.0"
->>>>>>> 3bfbe707
+        "@alfalab/icons-glyph": "^1.150.0"
     }
 }