{
    "name": "@alfalab/core-components-bank-card",
    "version": "4.0.0",
    "description": "Bank card component",
    "keywords": [],
    "license": "MIT",
    "main": "dist/index.js",
    "module": "./dist/esm/index.js",
    "files": [
        "dist"
    ],
    "scripts": {
        "postinstall": "node ./dist/send-stats.js > /dev/null 2>&1 || exit 0"
    },
    "publishConfig": {
        "access": "public"
    },
    "peerDependencies": {
        "react": "^16.9.0 || ^17.0.1",
        "react-dom": "^16.9.0 || ^17.0.1"
    },
    "dependencies": {
<<<<<<< HEAD
        "@alfalab/core-components-masked-input": "^3.2.27",
        "@alfalab/icons-classic": "^1.74.0",
        "@alfalab/icons-glyph": "^1.150.0",
        "@alfalab/icons-logotype": "^1.19.0",
=======
        "@alfalab/core-components-masked-input": "^4.0.0",
        "@alfalab/icons-classic": "^1.7.0",
        "@alfalab/icons-glyph": "^1.26.0",
        "@alfalab/icons-logotype": "^1.4.0",
>>>>>>> 3bfbe707
        "classnames": "^2.2.6"
    }
}<|MERGE_RESOLUTION|>--- conflicted
+++ resolved
@@ -20,17 +20,10 @@
         "react-dom": "^16.9.0 || ^17.0.1"
     },
     "dependencies": {
-<<<<<<< HEAD
-        "@alfalab/core-components-masked-input": "^3.2.27",
+        "@alfalab/core-components-masked-input": "^4.0.0",
         "@alfalab/icons-classic": "^1.74.0",
         "@alfalab/icons-glyph": "^1.150.0",
         "@alfalab/icons-logotype": "^1.19.0",
-=======
-        "@alfalab/core-components-masked-input": "^4.0.0",
-        "@alfalab/icons-classic": "^1.7.0",
-        "@alfalab/icons-glyph": "^1.26.0",
-        "@alfalab/icons-logotype": "^1.4.0",
->>>>>>> 3bfbe707
         "classnames": "^2.2.6"
     }
 }