--- conflicted
+++ resolved
@@ -22,7 +22,7 @@
   htmlType?: 'button' | 'reset' | 'submit';
   href?: string;
   icon?: React.ReactNode;
-  rightIcon?: boolean;
+  iconPosition?: 'left' | 'right';
   loading?: boolean;
   size?: 'xs' | 's' | 'm' | 'l';
   block?: boolean;
@@ -39,47 +39,27 @@
 export const Button: React.FC<Props> = ({
   children,
   type = 'secondary',
-<<<<<<< HEAD
   title,
   disabled = false,
   htmlType = 'button',
   href,
   icon,
-  rightIcon = false,
-=======
-  title = '',
-  disabled = false,
-  htmlType = 'button',
-  icon,
->>>>>>> 3ec64b88
+  iconPosition = 'left',
   // loading = false,
   size = 'm',
   block = false,
   className = '',
   dataTestId,
 
-<<<<<<< HEAD
   onClick,
 }) => {
   const buttonProps = {
     title,
     className: cn(
-=======
-  onClick
-}) => (
-  // TODO need work
-  // eslint-disable-next-line react/button-has-type
-  <button
-    type={ htmlType }
-    title={ title }
-    disabled={ disabled }
-    className={ cn(
->>>>>>> 3ec64b88
       styles.component,
       styles[type],
       styles[size],
       {
-<<<<<<< HEAD
         [styles.block]: block,
         [styles['icon-only']]: !children,
       },
@@ -91,9 +71,13 @@
 
   const buttonChildren = (
     <>
-      {!rightIcon && icon && <span className={cn(styles.icon)}>{icon}</span>}
+      {iconPosition === 'left' && icon && (
+        <span className={cn(styles.icon)}>{icon}</span>
+      )}
       {children && <span className={cn(styles.text)}>{children}</span>}
-      {rightIcon && icon && <span className={cn(styles.icon)}>{icon}</span>}
+      {iconPosition === 'right' && icon && (
+        <span className={cn(styles.icon)}>{icon}</span>
+      )}
     </>
   );
 
@@ -110,17 +94,4 @@
       {buttonChildren}
     </button>
   );
-};
-=======
-        [styles.block]: block
-      },
-      className
-    ) }
-    onClick={ onClick }
-    data-test-id={ dataTestId }
-  >
-    { icon && icon }
-    { children }
-  </button>
-);
->>>>>>> 3ec64b88
+};