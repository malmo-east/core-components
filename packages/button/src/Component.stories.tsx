--- conflicted
+++ resolved
@@ -5,18 +5,8 @@
 import React from 'react';
 import cn from 'classnames';
 
-<<<<<<< HEAD
-import {
-  action
-} from '@storybook/addon-actions';
-import {
-  withKnobs, text, select, boolean
-} from '@storybook/addon-knobs';
-=======
 import { action } from '@storybook/addon-actions';
-import { withDesign } from 'storybook-addon-designs';
 import { withKnobs, text, select, boolean } from '@storybook/addon-knobs';
->>>>>>> 85cbeec3
 
 import styles from '../../../.storybook/styles.css';
 
@@ -27,113 +17,79 @@
 import { Button } from './Component';
 
 const icon = (
-  <svg width='24' height='24' style={ { display: 'block' } } viewbox='0 0 24 24'>
-    <path d='M11.511 2.327a.528.528 0 01.978 0L15 8.967h6.474c.498 0 .716.619.325.923L16.5 14l2 7c.121.462-.403.825-.804.557L12 17.133l-5.696 4.424c-.4.268-.925-.095-.804-.557l2-7-5.299-4.11c-.391-.304-.173-.923.325-.923H9l2.511-6.64z' />
-  </svg>
+    <svg width='24' height='24' style={{ display: 'block' }} viewBox='0 0 24 24'>
+        <path d='M11.511 2.327a.528.528 0 01.978 0L15 8.967h6.474c.498 0 .716.619.325.923L16.5 14l2 7c.121.462-.403.825-.804.557L12 17.133l-5.696 4.424c-.4.268-.925-.095-.804-.557l2-7-5.299-4.11c-.391-.304-.173-.923.325-.923H9l2.511-6.64z' />
+    </svg>
 );
 
 export default {
-<<<<<<< HEAD
-  title: 'Common',
-  component: Button,
-  decorators: [withKnobs]
+    title: 'Common',
+    component: Button,
+    decorators: [withKnobs],
 };
 
 export const ButtonStory = () => (
-  <>
-    <div className={ cn(styles.row) }>
-      <div className={ cn(styles.col) }>
-        <Button
-          type={ select(
-            'Type',
-            ['primary', 'secondary', 'outlined', 'link', 'ghost'],
-            'primary'
-          ) }
-          title={ text('Title', '') }
-          disabled={ boolean('Disabled', false) }
-          htmlType={ select('htmlType', ['button', 'reset', 'submit'], 'button') }
-          href={ text('href', '') }
-          loading={ boolean('Loading', false) }
-          size={ select('Size', ['xs', 's', 'm', 'l'], 'm') }
-          block={ boolean('Block', false) }
-          className={ text('className', '') }
-          dataTestId={ text('dataTestId', '') }
-          onClick={ action('click') }
-        >
-          { text('Label', 'Primary') }
-        </Button>
-      </div>
-    </div>
-    <div className={ cn(styles.row) }>
-      <div className={ cn(styles.col) }>
-        <Button type='secondary' icon={ icon } size='m'>
-          Secondary
-        </Button>
-      </div>
-    </div>
-    <div className={ cn(styles.row) }>
-      <div className={ cn(styles.col) }>
-        <Button type='secondary' icon={ icon } size='m' />
-      </div>
-    </div>
-    <div className={ cn(styles.row) }>
-      <div className={ cn(styles.col) }>
-        <Button type='outlined' size='m'>
-          Outlined
-        </Button>
-      </div>
-    </div>
-    <div className={ cn(styles.row) }>
-      <div className={ cn(styles.col) }>
-        <Button type='link' size='m'>
-          Link
-        </Button>
-      </div>
-    </div>
-    <div className={ cn(styles.row) }>
-      <div className={ cn(styles.col) }>
-        <Button type='ghost' size='m'>
-          Ghost
-        </Button>
-      </div>
-    </div>
-  </>
-);
-
-ButtonStory.story = {
-  name: 'Button',
-  parameters: {}
-=======
-    title: 'Common',
-    component: Button,
-    decorators: [withDesign, withKnobs],
-};
-
-export const ButtonStory = () => (
-    <Button
-        type={select('Type', ['primary', 'secondary', 'extra', 'dashed', 'link'], 'primary')}
-        title={text('Title', '')}
-        disabled={boolean('Disabled', false)}
-        htmlType={select('htmlType', ['button', 'reset', 'submit'], 'button')}
-        loading={boolean('Loading', false)}
-        size={select('Size', ['xs', 's', 'm', 'l'], 'm')}
-        block={boolean('Block', false)}
-        className={text('className', '')}
-        dataTestId={text('dataTestId', '')}
-        onClick={action('click')}
-    >
-        {text('Label', 'Оплатить')}
-    </Button>
+    <React.Fragment>
+        <div className={cn(styles.row)}>
+            <div className={cn(styles.col)}>
+                <Button
+                    type={select(
+                        'Type',
+                        ['primary', 'secondary', 'outlined', 'link', 'ghost'],
+                        'primary',
+                    )}
+                    title={text('Title', '')}
+                    disabled={boolean('Disabled', false)}
+                    htmlType={select('htmlType', ['button', 'reset', 'submit'], 'button')}
+                    href={text('href', '')}
+                    loading={boolean('Loading', false)}
+                    size={select('Size', ['xs', 's', 'm', 'l'], 'm')}
+                    block={boolean('Block', false)}
+                    className={text('className', '')}
+                    dataTestId={text('dataTestId', '')}
+                    onClick={action('click')}
+                >
+                    {text('Label', 'Primary')}
+                </Button>
+            </div>
+        </div>
+        <div className={cn(styles.row)}>
+            <div className={cn(styles.col)}>
+                <Button type='secondary' icon={icon} size='m'>
+                    Secondary
+                </Button>
+            </div>
+        </div>
+        <div className={cn(styles.row)}>
+            <div className={cn(styles.col)}>
+                <Button type='secondary' icon={icon} size='m' />
+            </div>
+        </div>
+        <div className={cn(styles.row)}>
+            <div className={cn(styles.col)}>
+                <Button type='outlined' size='m'>
+                    Outlined
+                </Button>
+            </div>
+        </div>
+        <div className={cn(styles.row)}>
+            <div className={cn(styles.col)}>
+                <Button type='link' size='m'>
+                    Link
+                </Button>
+            </div>
+        </div>
+        <div className={cn(styles.row)}>
+            <div className={cn(styles.col)}>
+                <Button type='ghost' size='m'>
+                    Ghost
+                </Button>
+            </div>
+        </div>
+    </React.Fragment>
 );
 
 ButtonStory.story = {
     name: 'Button',
-    parameters: {
-        design: {
-            type: 'figma',
-            // public link for testing
-            url: 'https://www.figma.com/file/cgApcObBwfNQzVVzJNqxoQ/Button',
-        },
-    },
->>>>>>> 85cbeec3
+    parameters: {},
 };