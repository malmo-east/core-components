--- conflicted
+++ resolved
@@ -1,41 +1,10 @@
 @import '../vars/colors.css';
 
 :root {
-<<<<<<< HEAD
-  --text-primary-color: var(--color-dark-indigo);
-  --text-secondary-color: var(--color-dark-indigo-60-flat);
-  --text-tertiary-color: var(--color-dark-indigo-30-flat);
-  --border-radius: 4px;
-  --font-family:
-    BlinkMacSystemFont,
-    -apple-system,
-    'Segoe UI',
-    Roboto,
-    'Helvetica Neue',
-    Helvetica,
-    sans-serif;
-=======
-    --primary-color: var(--color-dark-indigo);
-    --secondary-color: var(--color-dark-indigo-60-flat);
+    --text-primary-color: var(--color-dark-indigo);
+    --text-secondary-color: var(--color-dark-indigo-60-flat);
+    --text-tertiary-color: var(--color-dark-indigo-30-flat);
+    --border-radius: 4px;
     --font-family: BlinkMacSystemFont, -apple-system, 'Segoe UI', Roboto, 'Helvetica Neue',
         Helvetica, sans-serif;
-
-    /* Button */
-
-    --button-primary-base-color: var(--color-red-brand);
-    --button-secondary-base-color: rgba(0, 0, 0, 0);
-    --button-secondary-border-color: var(--color-dark-indigo-60-flat);
-    --button-secondary-disabled-color: var(--color-dark-indigo-15-flat);
-
-    /* Click theme
-  --button-secondary-base-color: var(--color-dark-indigo-15-flat);
-  --button-secondary-border-color: rgba(0, 0, 0, 0);
-  --button-secondary-disabled-color: var(--color-dark-indigo-15-flat);
-  */
-
-    --button-extra-base-color: rgba(11, 31, 53, 0.8);
-    --button-border-radius: 4px;
-    --button-font-weight: 600;
-    --button-font-family: var(--font-family);
->>>>>>> 85cbeec3
 }