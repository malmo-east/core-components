--- conflicted
+++ resolved
@@ -1,10 +1,4 @@
 :root {
-<<<<<<< HEAD
-  --font-family: BlinkMacSystemFont, -apple-system, 'Segoe UI', Roboto,
-    'Helvetica Neue', Helvetica, sans-serif;
-
-  --primary-color: #ffffff;
-=======
   --primary-color: #0b1f35;
   --primary-invert-color: #ffffff;
   --secondary-color: #dBdee1;
@@ -20,5 +14,7 @@
   --button-primary-hover-color: #ef3124;
   --button-primary-active-color: #d91d0b;
   --button-primary-disabled-color: #fbc2bd;
->>>>>>> d35d797e
+
+  --font-family: BlinkMacSystemFont, -apple-system, 'Segoe UI', Roboto,
+    'Helvetica Neue', Helvetica, sans-serif;
 }