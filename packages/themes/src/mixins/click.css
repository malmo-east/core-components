--- conflicted
+++ resolved
@@ -2,20 +2,14 @@
 @import './form-control/click.css';
 @import './pure-input/click.css';
 @import './button/click.css';
-<<<<<<< HEAD
 @import './tabs/click.css';
-=======
 @import './tag/click.css';
->>>>>>> 09a78c8b
 
 @define-mixin theme-click {
     @mixin amount-click;
     @mixin form-control-click;
     @mixin pure-input-click;
     @mixin button-click;
-<<<<<<< HEAD
     @mixin tabs-click;
-=======
     @mixin tag-click;
->>>>>>> 09a78c8b
 }