--- conflicted
+++ resolved
@@ -31,18 +31,13 @@
     color: var(--money-input-currency-color);
 }
 
-<<<<<<< HEAD
 .input {
     -webkit-text-fill-color: transparent; /* Для IE текст будет черным */
     caret-color: black; /* Для IE каретка будет черной */
 }
 
-.bold .fakeValueWithCurrency,
-.input {
-=======
 .bold .input,
 .bold .fakeValueWithCurrency {
->>>>>>> 61164c57
     font-weight: bold;
 }
 
