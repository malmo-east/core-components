{
    "name": "@alfalab/core-components-password-input",
    "version": "2.0.0",
    "description": "Input password",
    "keywords": [],
    "license": "MIT",
    "main": "dist/index.js",
    "module": "./dist/esm/index.js",
    "files": [
        "dist"
    ],
    "publishConfig": {
        "access": "public"
    },
    "peerDependencies": {
        "react": "^16.9.0 || ^17.0.1",
        "react-dom": "^16.9.0 || ^17.0.1"
    },
    "dependencies": {
<<<<<<< HEAD
        "@alfalab/core-components-icon-button": "^2.0.2",
        "@alfalab/core-components-input": "^6.1.3",
        "@alfalab/icons-glyph": "^1.150.0",
=======
        "@alfalab/core-components-icon-button": "^3.0.0",
        "@alfalab/core-components-input": "^7.0.0",
        "@alfalab/icons-glyph": "^1.141.0",
>>>>>>> 3bfbe707
        "classnames": "^2.2.6"
    }
}<|MERGE_RESOLUTION|>--- conflicted
+++ resolved
@@ -17,15 +17,9 @@
         "react-dom": "^16.9.0 || ^17.0.1"
     },
     "dependencies": {
-<<<<<<< HEAD
-        "@alfalab/core-components-icon-button": "^2.0.2",
-        "@alfalab/core-components-input": "^6.1.3",
-        "@alfalab/icons-glyph": "^1.150.0",
-=======
         "@alfalab/core-components-icon-button": "^3.0.0",
         "@alfalab/core-components-input": "^7.0.0",
-        "@alfalab/icons-glyph": "^1.141.0",
->>>>>>> 3bfbe707
+        "@alfalab/icons-glyph": "^1.150.0",
         "classnames": "^2.2.6"
     }
 }