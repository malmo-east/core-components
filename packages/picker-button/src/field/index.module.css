--- conflicted
+++ resolved
@@ -6,13 +6,5 @@
 }
 
 .open {
-<<<<<<< HEAD
-    transform: rotateZ(180deg);
-=======
     transform: var(--arrow-transform);
-}
-
-.component:not(.primary)[disabled] svg {
-    opacity: 0.3;
->>>>>>> ec5dd64b
 }