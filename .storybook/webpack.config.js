const path = require('path');

module.exports = ({ config }) => ({
  ...config,

  module: {
    rules: [
      {
        test: /\.(ts|tsx)$/,
        use: [
          {
            loader: 'babel-loader',
            options: {
              cacheDirectory: config.mode === 'development',
              presets: [
                '@babel/preset-react',
                [
                  '@babel/preset-typescript',
                  {
                    isTSX: true,
                    allExtensions: true,
                  },
                ],
              ],
            },
          },
          require.resolve('react-docgen-typescript-loader'),
        ],
        include: [path.resolve('./')],
      },
      {
        test: /\.css$/,
        use: [
          {
            loader: 'style-loader',
          },
          {
            loader: 'css-loader',
            options: {
              modules: {
                localIdentName: '[local]_[hash:base64:5]',
              },
              localsConvention: 'dashes',
              importLoaders: 1,
              sourceMap: true,
            },
          },
          {
<<<<<<< HEAD
            loader: 'postcss-loader',
=======
            loader: 'postcss-loader'
>>>>>>> c32de399
          },
        ],
      },
    ],
  },
});<|MERGE_RESOLUTION|>--- conflicted
+++ resolved
@@ -46,11 +46,7 @@
             },
           },
           {
-<<<<<<< HEAD
             loader: 'postcss-loader',
-=======
-            loader: 'postcss-loader'
->>>>>>> c32de399
           },
         ],
       },
